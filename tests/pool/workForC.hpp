--- conflicted
+++ resolved
@@ -16,15 +16,6 @@
   uint64_t task_id = ((struct myFargs*)args)->task_id;
   int iters = ((struct myFargs*)args)->iters;
   double v = static_cast<double>(iters);
-<<<<<<< HEAD
-  // for (auto i=0; i < iters; i++){
-  //   for (auto i=0; i < iters; i++){
-      for (auto i=0; i < iters; i++){
-        data[rand() % (0x10000 - 1)] = v = sqrt(v + (rand() % 5));
-      }
-  //   }
-  // }
-=======
   for (auto i = 0; i < iters; i++) {
     for (auto i = 0; i < iters; i++) {
       v = sqrt(v);
@@ -36,7 +27,6 @@
   free(args);
 
   pthread_spin_unlock(((struct myFargs*)args)->lock);
->>>>>>> 08c1ed94
 
   std::cout << "RESULT IS: " << v << '\n';
   return;
