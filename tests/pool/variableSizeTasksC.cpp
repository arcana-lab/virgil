#include <iostream>
#include <vector>
#include <math.h>

#include "ThreadPoolForC.hpp"
#include "workForC.hpp"
#include "workForCLinear.hpp"
#include "Architecture.hpp"
#include "Scheduler.hpp"
#include "TaskDistribution.hpp"
#include "ThreadPoolForCSingleQueue.hpp"


extern pthread_spinlock_t locks[0x10000];

int main (int argc, char *argv[]){

  /*
   * Fetch the inputs.
   */
  if (argc < 4){
    std::cerr << "USAGE: " << argv[0] << " TEST TASKS MAX_ITERS THREADS" << std::endl;
    return 1;
  }
  auto tasks = atoi(argv[2]);
  auto max_iters = atoi(argv[3]);
  auto threads = atoi(argv[4]);

  /*
   * Create the scheduler.
   */
  MARC::ThreadPoolForCMultiQueues pool(false, std::thread::hardware_concurrency());
  const MARC::Architecture arch;
  MARC::Scheduler scheduler(pool, arch);

  srand(2);

  /*
   * Get a distribution of iters for every task
   */ 
  std::vector<std::uint32_t> iterDistribution;
  switch (atoi(argv[1])) {
    case 0: {
      iterDistribution = getHomogeneousDistribution(tasks, max_iters / 2);
      break;
    }
    case 1: {
      iterDistribution = getUniformDistribution(tasks, max_iters);
      break;
    }
    case 2: {
      iterDistribution = getBimodalDistribution(tasks, max_iters * 1/4, max_iters * 3/4);
      break;
    }
    case 3: {
      iterDistribution = getNormalDistribution(tasks, max_iters / 2, max_iters / 5, max_iters);
      break;
    }
  }

  /*
   * Submit jobs with weight given by distribution
   */

  for (int i = 0; i < 16 * tasks; i += 16) {
    pthread_spin_init(&locks[i], 0);
  }

  for (auto i=0; i < tasks; i++){
    auto iters = iterDistribution[i];
<<<<<<< HEAD
    scheduler.submitAndDetach(myF, (void*)iters, iters, 0);
=======
    struct myFargs* args = (struct myFargs*)malloc(sizeof(struct myFargs));
    args->iters = iters;
    args->task_id = i;
    args->lock = &locks[i * 16];
    pthread_spin_lock(args->lock);
    scheduler.submitAndDetach(myF, (void*)args, iters*iters, 0);
    // pool.submitAndDetach(myF, (void*)iters);
>>>>>>> 08c1ed94
  }

  std::cout << '\n';
  scheduler.printWorkHistories();

<<<<<<< HEAD
  std::cout << '\n';
  for (auto e : iterDistribution) {
    std::cout << "TASK WEIGHT : " << e << '\n';
  }
  std::cout << "NUMBER OF TASKS : " << iterDistribution.size() << '\n';
  
=======
  for (int i = 0; i < 16 * tasks; i += 16) {
    pthread_spin_lock(&locks[i]);
  }

>>>>>>> 08c1ed94
  return 0;
}<|MERGE_RESOLUTION|>--- conflicted
+++ resolved
@@ -68,9 +68,6 @@
 
   for (auto i=0; i < tasks; i++){
     auto iters = iterDistribution[i];
-<<<<<<< HEAD
-    scheduler.submitAndDetach(myF, (void*)iters, iters, 0);
-=======
     struct myFargs* args = (struct myFargs*)malloc(sizeof(struct myFargs));
     args->iters = iters;
     args->task_id = i;
@@ -78,24 +75,14 @@
     pthread_spin_lock(args->lock);
     scheduler.submitAndDetach(myF, (void*)args, iters*iters, 0);
     // pool.submitAndDetach(myF, (void*)iters);
->>>>>>> 08c1ed94
   }
 
   std::cout << '\n';
   scheduler.printWorkHistories();
 
-<<<<<<< HEAD
-  std::cout << '\n';
-  for (auto e : iterDistribution) {
-    std::cout << "TASK WEIGHT : " << e << '\n';
-  }
-  std::cout << "NUMBER OF TASKS : " << iterDistribution.size() << '\n';
-  
-=======
   for (int i = 0; i < 16 * tasks; i += 16) {
     pthread_spin_lock(&locks[i]);
   }
 
->>>>>>> 08c1ed94
   return 0;
 }