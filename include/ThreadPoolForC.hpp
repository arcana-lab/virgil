--- conflicted
+++ resolved
@@ -65,34 +65,8 @@
        */
       virtual void submitAndDetach (
         void (*f) (void *args),
-<<<<<<< HEAD
-        void *args, 
-        std::uint32_t taskWeight = 1
-        );
-      
-      /*
-       * Submit a job to a core. 
-       */ 
-      void submitToCore (
-        std::uint32_t core,
-        void (*f) (void *args),
-        void *args, 
-        std::uint32_t taskWeight = 1
-      );
-
-      /*
-       * Return a vector indicating the weight of enqueued tasks for each core.
-       */
-      std::vector<uint64_t> getWorkloads();
-
-      /*
-       * Return the number of tasks that did not start executing yet.
-       */
-      std::uint64_t numberOfTasksWaitingToBeProcessed (void) const override ;
-=======
         void *args
         ) = 0;
->>>>>>> 882aad28
 
       /*
        * Destructor.
@@ -110,41 +84,15 @@
       ThreadPoolForC& operator=(const ThreadPoolForC& rhs) = delete;
 
     protected:
-<<<<<<< HEAD
-
-      void newThreads (std::uint32_t newThreadsToGenerate) override;
-
-    private:
-      std::vector<ThreadCTask *> memoryPool;
-      std::vector<bool> memoryPoolAvailability;
-      mutable pthread_spinlock_t memoryPoolLock;
-=======
->>>>>>> 882aad28
 
       /*
        * Return a free task
        */
-<<<<<<< HEAD
-      std::vector<ThreadSafeMutexQueue<ThreadCTask*>*> cWorkQueues; 
-      std::vector<std::deque<std::uint32_t>> workQueueWeights; 
-      std::mutex iomutex; // only for debugging
-
-      /*
-       * Constantly running function each thread uses to acquire work items from the queue.
-       */
-      void worker (std::uint32_t threadID, std::atomic_bool *availability) override ;
-
-      /*
-       * Invalidates the queue and joins all running threads.
-       */
-      void destroy (void) override ;
-=======
       ThreadCTask * getTask (void);
 
     private:
       std::vector<ThreadCTask *> memoryPool;
       mutable pthread_spinlock_t memoryPoolLock;
->>>>>>> 882aad28
   };
 }
 
@@ -164,67 +112,14 @@
 MARC::ThreadPoolForC::ThreadPoolForC (
   const bool extendible,
   const std::uint32_t numThreads,
-<<<<<<< HEAD
-  std::function <void (void)> codeToExecuteAtDeconstructor)
-  :
-    cWorkQueues{},
-    workQueueWeights{}
-=======
   std::function <void (void)> codeToExecuteAtDeconstructor
   ) : ThreadPoolInterface{extendible, numThreads, codeToExecuteAtDeconstructor}
->>>>>>> 882aad28
   {
   pthread_spin_init(&this->memoryPoolLock, 0);
   return ;
 }
 
-<<<<<<< HEAD
-void MARC::ThreadPoolForC::newThreads (std::uint32_t newThreadsToGenerate) {
-  static std::mutex hack_mutex;
-  static int i = 0;
-  std::lock_guard<std::mutex> lock(hack_mutex);
-  for (int start_i = i; i < start_i + newThreadsToGenerate; i++){
-
-    cWorkQueues.push_back(new ThreadSafeMutexQueue<ThreadCTask*>());
-    workQueueWeights.push_back(std::deque<std::uint32_t>());
-
-    /*
-     * Create the availability flag.
-     */
-    auto flag = new std::atomic_bool(true);
-    this->threadAvailability.push_back(flag);
-
-    /*
-     * Create a new thread.
-     */
-    this->m_threads.emplace_back(&ThreadPoolForC::worker, this, i, flag);
-  }
-
-  return ;
-}
-
-void MARC::ThreadPoolForC::submitAndDetach (
-  void (*f) (void *args),
-  void *args,
-  uint32_t taskWeight 
-  ){
-  /// TODO: this is a hack.
-  static size_t last_core = 0;
-  submitToCore(last_core++ % this->cWorkQueues.size(), f, args, taskWeight);
-  
-
-  return;
-}
-
-void MARC::ThreadPoolForC::submitToCore (
-  std::uint32_t core,
-  void (*f) (void *args),
-  void *args,
-  uint32_t taskWeight
-  ){
-=======
 MARC::ThreadCTask * MARC::ThreadPoolForC::getTask (void){
->>>>>>> 882aad28
 
   /*
    * Fetch the memory.
@@ -244,119 +139,13 @@
   }
   pthread_spin_unlock(&this->memoryPoolLock);
 
-<<<<<<< HEAD
-  /*
-   * Submit the task.
-   */
-  this->cWorkQueues[core]->push(cTask);
-  this->workQueueWeights[core].push_back(taskWeight);
-
-  /*
-   * Expand the pool if possible and necessary.
-   */
-  this->expandPool();
-
-  return ;
-}
-
-void MARC::ThreadPoolForC::worker (std::uint32_t threadID, std::atomic_bool *availability){
-  cpu_set_t cores;
-  CPU_ZERO(&cores);
-  CPU_SET(threadID, &cores);
-  auto self = pthread_self();
-  auto exitCode = pthread_setaffinity_np(self, sizeof(cpu_set_t), &cores);
-  if (exitCode != 0) {
-    std::cerr << "ThreadPool: Error calling pthread_setaffinity_np: " << exitCode << std::endl;
-    abort();
-  }
-  while(!m_done) {
-    (*availability) = true;
-    ThreadCTask *pTask = nullptr;
-    if(this->cWorkQueues[threadID]->waitPop(pTask)) {
-      (*availability) = false;
-      this->workQueueWeights[threadID].pop_front();
-      //iomutex.lock();
-      //std::cout << "Thread #" << threadID << ": on CPU " << sched_getcpu() << "\n";
-      //iomutex.unlock();
-      pTask->execute();
-    }
-    if (pTask){
-
-      /*
-       * Fetch the task ID.
-       */
-      auto taskID = pTask->getID();
-
-      /*
-       * Set the task memory as available.
-       */
-      pthread_spin_lock(&this->memoryPoolLock);
-      assert(taskID < this->memoryPool.size());
-      assert(!this->memoryPoolAvailability[taskID]);
-      this->memoryPoolAvailability[taskID] = true;
-      pthread_spin_unlock(&this->memoryPoolLock);
-    }
-  }
-
-  return ;
-}
-
-void MARC::ThreadPoolForC::destroy (void){
-  MARC::ThreadPoolInterface::destroy();
-
-  /*
-   * Signal threads to quite.
-   */
-  m_done = true;
-  for (auto &queue : this->cWorkQueues)
-    queue->invalidate();
-=======
   return cTask;
 }
 
 MARC::ThreadPoolForC::~ThreadPoolForC (void){
->>>>>>> 882aad28
 
   /*
    * Join threads.
    */
-<<<<<<< HEAD
-  for(auto& thread : m_threads) {
-    if(!thread.joinable()) {
-      continue ;
-    }
-    thread.join();
-  }
-  for (auto flag : this->threadAvailability){
-    delete flag;
-  }
-
-  return ;
-}
-
-std::vector<std::uint64_t> MARC::ThreadPoolForC::getWorkloads() {
-  std::vector<std::uint64_t> workloads;
-  for (auto queueWeights : this->workQueueWeights) {
-    std::uint64_t currentLoad = 0; 
-    for (auto weight : queueWeights) {
-      currentLoad += weight; 
-    }
-    workloads.push_back(currentLoad);    
-  }
-  return workloads; 
-}
-
-std::uint64_t MARC::ThreadPoolForC::numberOfTasksWaitingToBeProcessed (void) const {
-  std::uint64_t s = 0;
-  for (auto queue : this->cWorkQueues)
-    s += queue->size();
-  return s;
-}
-
-MARC::ThreadPoolForC::~ThreadPoolForC (void){
-  destroy();
-
-=======
->>>>>>> 882aad28
   return ;
 }